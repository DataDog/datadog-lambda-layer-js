--- conflicted
+++ resolved
@@ -34,12 +34,8 @@
   "dependencies": {
     "aws-xray-sdk-core": "^3.1.0",
     "bignumber.js": "^9.0.0",
-<<<<<<< HEAD
     "hot-shots": "true7.7.1",
-    "promise-retry": "^1.1.1",
-=======
     "promise-retry": "^2.0.1",
->>>>>>> a35d3141
     "serialize-error": "^7.0.1",
     "shimmer": "^1.2.1"
   },
