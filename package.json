--- conflicted
+++ resolved
@@ -22,16 +22,6 @@
     "@types/node": "^14.6.0",
     "@types/promise-retry": "^1.1.3",
     "@types/shimmer": "^1.0.1",
-<<<<<<< HEAD
-    "dd-trace": "0.23.2",
-    "jest": "^25.1.0",
-    "nock": "12.0.2",
-    "prettier": "^1.19.1",
-    "serverless-plugin-datadog": "^2.2.1",
-    "ts-jest": "^25.2.1",
-    "tslint": "^6.1.0",
-    "typescript": "^3.8.3"
-=======
     "dd-trace": "0.24.1",
     "jest": "^26.4.1",
     "nock": "13.0.4",
@@ -39,7 +29,6 @@
     "ts-jest": "^26.2.0",
     "tslint": "^6.1.3",
     "typescript": "^3.9.7"
->>>>>>> 43602862
   },
   "dependencies": {
     "aws-xray-sdk-core": "^3.1.0",
