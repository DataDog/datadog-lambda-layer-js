--- conflicted
+++ resolved
@@ -18,11 +18,7 @@
 export class TraceListener {
   private contextService = new TraceContextService();
   private context?: Context;
-<<<<<<< HEAD
   private stepFunctionContext?: StepFunctionContext;
-  private coldstart = true;
-=======
->>>>>>> 5b2f1bb6
 
   public get currentTraceHeaders() {
     return this.contextService.currentTraceHeaders;
