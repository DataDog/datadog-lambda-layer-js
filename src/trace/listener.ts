--- conflicted
+++ resolved
@@ -66,12 +66,7 @@
     }
 
     this.context = context;
-<<<<<<< HEAD
-    this.contextService.rootTraceContext = extractTraceContext(event, context);
-=======
     this.contextService.rootTraceContext = extractTraceContext(event, context, this.config.traceExtractor);
-
->>>>>>> f3ced720
     this.stepFunctionContext = readStepFunctionContextFromEvent(event);
   }
 
