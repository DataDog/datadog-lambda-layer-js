--- conflicted
+++ resolved
@@ -1,10 +1,6 @@
 import { Context } from "aws-lambda";
 
-<<<<<<< HEAD
-import { addXrayMetadata, extractTraceContext, readStepFunctionContextFromEvent, StepFunctionContext } from "./context";
-=======
-import { TraceContext, extractTraceContext, readStepFunctionContextFromEvent, StepFunctionContext } from "./context";
->>>>>>> e792562e
+import { addXrayMetadata, TraceContext, extractTraceContext, readStepFunctionContextFromEvent, StepFunctionContext } from "./context";
 import { patchHttp, unpatchHttp } from "./patch-http";
 import { TraceContextService } from "./trace-context-service";
 import { extractTriggerTags } from "./trigger";
@@ -82,12 +78,8 @@
     }
 
     this.context = context;
-<<<<<<< HEAD
     this.triggerTags = extractTriggerTags(event, context);
-    this.contextService.rootTraceContext = extractTraceContext(event);
-=======
     this.contextService.rootTraceContext = extractTraceContext(event, context, this.config.traceExtractor);
->>>>>>> e792562e
     this.stepFunctionContext = readStepFunctionContextFromEvent(event);
   }
 
