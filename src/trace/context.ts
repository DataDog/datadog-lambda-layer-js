--- conflicted
+++ resolved
@@ -49,13 +49,6 @@
  * Reads the trace context from either an incoming lambda event, or the current xray segment.
  * @param event An incoming lambda event. This must have incoming trace headers in order to be read.
  */
-<<<<<<< HEAD
-export function extractTraceContext(event: any, context: any) {
-  let trace = readTraceFromEvent(event);
-
-  if (trace === undefined) {
-    trace = readTraceFromLambdaContext(context);
-=======
 export function extractTraceContext(
   event: any,
   context: Context,
@@ -73,7 +66,6 @@
 
   if (!trace) {
     trace = readTraceFromEvent(event);
->>>>>>> f3ced720
   }
 
   const stepFuncContext = readStepFunctionContextFromEvent(event);
