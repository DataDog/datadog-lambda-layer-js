import { Handler } from "aws-lambda";

import { KMSService, MetricsConfig, MetricsListener } from "./metrics";
import { TraceConfig, TraceHeaders, TraceListener } from "./trace";
import { logError, LogLevel, setLogLevel, wrap } from "./utils";

export { TraceHeaders } from "./trace";

const apiKeyEnvVar = "DD_API_KEY";
const apiKeyKMSEnvVar = "DD_KMS_API_KEY";
const siteURLEnvVar = "DD_SITE";
const logLevelEnvVar = "DD_LOG_LEVEL";

const defaultSiteURL = "datadoghq.com";

interface GlobalConfig {
  /**
   * Whether to log extra information.
   * @default false
   */
  debugLogging: boolean;
}

/**
 * Configuration options for Datadog's lambda wrapper.
 */
export type Config = MetricsConfig & TraceConfig & GlobalConfig;

export const defaultConfig: Config = {
  apiKey: "",
  apiKeyKMS: "",
  autoPatchHTTP: true,
  debugLogging: false,
  logForwarding: false,
  shouldRetryMetrics: false,
  siteURL: "",
} as const;

let currentMetricsListener: MetricsListener | undefined;
let currentTraceListener: TraceListener | undefined;

/**
 * Wraps your AWS lambda handler functions to add tracing/metrics support
 * @param handler A lambda handler function.
 * @param config  Configuration options for datadog.
 * @returns A wrapped handler function.
 *
 * ```javascript
 * import { datadog } from 'datadog-lambda-layer';
 * function yourHandler(event) {}
 * exports.yourHandler = datadog(yourHandler);
 * ```
 */
export function datadog<TEvent, TResult>(
  handler: Handler<TEvent, TResult>,
  config?: Partial<Config>,
): Handler<TEvent, TResult> {
  const finalConfig = getConfig(config);
  const metricsListener = new MetricsListener(new KMSService(), finalConfig);
  const traceListener = new TraceListener(finalConfig);
  const listeners = [metricsListener, traceListener];

  return wrap(
    handler,
    (event) => {
      setLogLevel(finalConfig.debugLogging ? LogLevel.DEBUG : LogLevel.ERROR);
      currentMetricsListener = metricsListener;
<<<<<<< HEAD
      currentConfig = finalConfig;
=======
      currentTraceListener = traceListener;
>>>>>>> 5b967f35
      // Setup hook, (called once per handler invocation)
      for (const listener of listeners) {
        listener.onStartInvocation(event);
      }
    },
    async () => {
      // Completion hook, (called once per handler invocation)
      for (const listener of listeners) {
        await listener.onCompleteInvocation();
      }
      currentMetricsListener = undefined;
      currentTraceListener = undefined;
    },
  );
}

/**
 * Sends a Distribution metric asynchronously to the Datadog API.
 * @param name The name of the metric to send.
 * @param value The value of the metric
 * @param tags The tags associated with the metric. Should be of the format "tag:value".
 */
export function sendDistributionMetric(name: string, value: number, ...tags: string[]) {
  tags = [...tags, getRuntimeTag()];

  if (currentMetricsListener !== undefined) {
    currentMetricsListener.sendDistributionMetric(name, value, ...tags);
  } else {
    logError("handler not initialized");
  }
}

/**
 * Retrieves the Datadog headers for the current trace.
 */
export function getTraceHeaders(): Partial<TraceHeaders> {
  if (currentTraceListener === undefined) {
    return {};
  }
  return currentTraceListener.currentTraceHeaders;
}

function getConfig(userConfig?: Partial<Config>): Config {
  let config: Config;

  if (userConfig === undefined) {
    config = defaultConfig;
  } else {
    config = {
      ...defaultConfig,
      ...userConfig,
    };
  }
  if (config.apiKey === "") {
    config.apiKey = getEnvValue(apiKeyEnvVar, "");
  }

  if (config.siteURL === "") {
    config.siteURL = getEnvValue(siteURLEnvVar, defaultSiteURL);
  }

  if (config.apiKeyKMS === "") {
    config.apiKeyKMS = getEnvValue(apiKeyKMSEnvVar, "");
  }

  if (userConfig === undefined || userConfig.debugLogging === undefined) {
    const result = getEnvValue(logLevelEnvVar, "ERROR").toLowerCase();
    config.debugLogging = result === "debug";
  }

  return config;
}

function getEnvValue(key: string, defaultValue: string): string {
  const val = process.env[key];
  return val !== undefined ? val : defaultValue;
}

function getRuntimeTag(): string {
  const version = process.version;
  return `dd_lambda_layer:datadog-node${version}`;
}<|MERGE_RESOLUTION|>--- conflicted
+++ resolved
@@ -65,11 +65,7 @@
     (event) => {
       setLogLevel(finalConfig.debugLogging ? LogLevel.DEBUG : LogLevel.ERROR);
       currentMetricsListener = metricsListener;
-<<<<<<< HEAD
-      currentConfig = finalConfig;
-=======
       currentTraceListener = traceListener;
->>>>>>> 5b967f35
       // Setup hook, (called once per handler invocation)
       for (const listener of listeners) {
         listener.onStartInvocation(event);
